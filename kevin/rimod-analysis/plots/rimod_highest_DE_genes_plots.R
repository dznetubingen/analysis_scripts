#####################
# Make boxplots of highest DE genes
#####################
library(ggplot2)
library(viridis)
library(stringr)

setwd("/Users/kevin/dzne/rimod_analysis/figure2/")


# color palette only for disease groups
mypal <- c("#616665", "#7570B3", "#db6e1a","#67e08a")

# load expression matrix
<<<<<<< HEAD
mat <- read.table("~/rimod/RNAseq/analysis/RNAseq_analysis_fro_2020-05-04_15.45.57/deseq_vst_values_2020-05-04_15.45.57.txt", sep="\t", header=T, row.names = 1)
=======
mat <- read.table("/Users/kevin/dzne/rimod_package/analysis/RNAseq_analysis_fro_2020-01-14_13.54.20/deseq_normalized_counts_2020-01-14_13.54.20.txt", sep="\t", header=T, row.names = 1)
>>>>>>> 6a684868
rownames(mat) <- str_split(rownames(mat), pattern="[.]", simplify = T)[,1]
colnames(mat) <- gsub("X", "", colnames(mat))
colnames(mat) <- str_pad(str_split(colnames(mat), pattern="_", simplify = T)[,1], width=5, side="left", pad="0")

# load md
md <- read.table("/Users/kevin/dzne/rimod_package/rimod_frontal_rnaseq_metadata.txt", sep="\t", header=T)
md <- md[match(colnames(mat), md$SampleID),]

# filter out sporadic
keep <- !md$Disease.Code == "Sporadic-TDP"
md <- md[keep,]
mat <- mat[,keep]

# load DEG results
mapt <- read.table("/Users/kevin/dzne/rimod_package/analysis/deconvolution/cell_type_specificity/MAPT_cell_composition_filterd_DEGs.txt", sep="\t", header=T)
grn <- read.table("/Users/kevin/dzne/rimod_package/analysis/deconvolution/cell_type_specificity/GRN_cell_composition_filterd_DEGs.txt", sep="\t", header=T)
c9 <- read.table("/Users/kevin/dzne/rimod_package/analysis/deconvolution/cell_type_specificity/C9orf72_cell_composition_filterd_DEGs.txt", sep="\t", header=T)

# order by fold changes
mapt <- mapt[order(abs(mapt$log2FoldChange), decreasing = T),]
grn <- grn[order(abs(grn$log2FoldChange), decreasing = T),]
c9 <- c9[order(abs(c9$log2FoldChange), decreasing = T),]

# Prepare colors

# color palette only for disease groups
mypal <- c("#616665", "#7570B3", "#db6e1a","#67e08a")

# MMP10
mmp10 = "ENSG00000166670"
test <- as.numeric(mat[mmp10,])
df <- data.frame(Expression = test, Group = md$Disease.Code)

p <- ggplot(df, aes(x=Group, y=Expression, fill=Group)) + 
  geom_boxplot() +
  theme_minimal() +
  theme(axis.text.x = element_blank(), axis.ticks.x = element_blank()) +
  scale_fill_manual(values = mypal) + theme(legend.position = "none") +
<<<<<<< HEAD
  ggtitle("MMP10")
=======
  ggtitle("MMP10") 
>>>>>>> 6a684868
p
ggsave("mmp10_plot.png", width=2, height=2)



# MMP9
gene = "ENSG00000100985"
expr = as.numeric(mat[gene,])
df <- data.frame(Expression = expr, Group = md$Disease.Code)
p <- ggplot(df, aes(x=Group, y=Expression, fill=Group)) + 
  geom_boxplot() +
  theme_minimal() +
  theme(axis.text.x = element_blank(), axis.ticks.x = element_blank()) +
  scale_fill_manual(values = mypal) + theme(legend.position = "none") +
  ggtitle("MMP9")
p
ggsave("mmp9_plot.png", width=2, height=2)

# MMP3
gene = "ENSG00000149968"
expr = as.numeric(mat[gene,])
df <- data.frame(Expression = expr, Group = md$Disease.Code)
p <- ggplot(df, aes(x=Group, y=Expression, fill=Group)) + 
  geom_boxplot() +
  theme_minimal() +
  theme(axis.text.x = element_blank(), axis.ticks.x = element_blank()) +
<<<<<<< HEAD
  scale_fill_manual(values = mypal) + theme(legend.position = "none") +
=======
  scale_fill_manual(values = mypal) + theme(legend.position = "none") + 
>>>>>>> 6a684868
  ggtitle("MMP3")
p
ggsave("mmp3_plot.png", width=2, height=2)

# MMP14
gene = "ENSG00000157227"
expr = as.numeric(mat[gene,])
df <- data.frame(Expression = expr, Group = md$Disease.Code)
p <- ggplot(df, aes(x=Group, y=Expression, fill=Group)) + 
  geom_boxplot() +
  theme_minimal() +
  theme(axis.text.x = element_blank(), axis.ticks.x = element_blank()) +
<<<<<<< HEAD
  scale_fill_manual(values = mypal) + theme(legend.position = "none") +
=======
  scale_fill_manual(values = mypal) +
>>>>>>> 6a684868
  ggtitle("MMP14")
p
ggsave("mmp14_plot.png", width=3.5, height=2)

# MMP25
gene = "ENSG00000008516"
expr = as.numeric(mat[gene,])
df <- data.frame(Expression = expr, Group = md$Disease.Code)
p <- ggplot(df, aes(x=Group, y=Expression, color=Group)) + 
  geom_boxplot() +
  theme_minimal() +
  theme(axis.text.x = element_blank(), axis.ticks.x = element_blank()) +
  scale_fill_manual(values = mypal) + theme(legend.position = "none") +
  ggtitle("MMP25")
p
ggsave("mmp25_plot.png", width=2, height=2)






gene = "ENSG00000112837"
expr = as.numeric(mat[gene,])
df <- data.frame(Expression = expr, Group = md$Disease.Code)
p <- ggplot(df, aes(x=Group, y=Expression, color=Group)) + 
  geom_boxplot() +
  theme_minimal() +
  theme(axis.text.x = element_blank(), axis.ticks.x = element_blank()) +
  scale_fill_manual(values = mypal) + theme(legend.position = "none") +
  ggtitle("MMP25")
p
<|MERGE_RESOLUTION|>--- conflicted
+++ resolved
@@ -12,11 +12,8 @@
 mypal <- c("#616665", "#7570B3", "#db6e1a","#67e08a")
 
 # load expression matrix
-<<<<<<< HEAD
 mat <- read.table("~/rimod/RNAseq/analysis/RNAseq_analysis_fro_2020-05-04_15.45.57/deseq_vst_values_2020-05-04_15.45.57.txt", sep="\t", header=T, row.names = 1)
-=======
-mat <- read.table("/Users/kevin/dzne/rimod_package/analysis/RNAseq_analysis_fro_2020-01-14_13.54.20/deseq_normalized_counts_2020-01-14_13.54.20.txt", sep="\t", header=T, row.names = 1)
->>>>>>> 6a684868
+
 rownames(mat) <- str_split(rownames(mat), pattern="[.]", simplify = T)[,1]
 colnames(mat) <- gsub("X", "", colnames(mat))
 colnames(mat) <- str_pad(str_split(colnames(mat), pattern="_", simplify = T)[,1], width=5, side="left", pad="0")
@@ -55,11 +52,8 @@
   theme_minimal() +
   theme(axis.text.x = element_blank(), axis.ticks.x = element_blank()) +
   scale_fill_manual(values = mypal) + theme(legend.position = "none") +
-<<<<<<< HEAD
   ggtitle("MMP10")
-=======
-  ggtitle("MMP10") 
->>>>>>> 6a684868
+
 p
 ggsave("mmp10_plot.png", width=2, height=2)
 
@@ -86,11 +80,8 @@
   geom_boxplot() +
   theme_minimal() +
   theme(axis.text.x = element_blank(), axis.ticks.x = element_blank()) +
-<<<<<<< HEAD
   scale_fill_manual(values = mypal) + theme(legend.position = "none") +
-=======
-  scale_fill_manual(values = mypal) + theme(legend.position = "none") + 
->>>>>>> 6a684868
+
   ggtitle("MMP3")
 p
 ggsave("mmp3_plot.png", width=2, height=2)
@@ -103,11 +94,8 @@
   geom_boxplot() +
   theme_minimal() +
   theme(axis.text.x = element_blank(), axis.ticks.x = element_blank()) +
-<<<<<<< HEAD
   scale_fill_manual(values = mypal) + theme(legend.position = "none") +
-=======
-  scale_fill_manual(values = mypal) +
->>>>>>> 6a684868
+
   ggtitle("MMP14")
 p
 ggsave("mmp14_plot.png", width=3.5, height=2)
